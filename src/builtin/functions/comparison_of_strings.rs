<<<<<<< HEAD
use crate::{destruct_bind, Error, ErrorKind, TulispContext, TulispObject, TulispValue};
=======
use crate::{Error, ErrorKind, TulispContext, TulispObject, TulispValue, destruct_eval_bind};
>>>>>>> cf872336

fn string_cmp(
    ctx: &mut TulispContext,
    args: &TulispObject,
    oper: impl Fn(&str, &str) -> bool,
) -> Result<TulispObject, Error> {
    let args_other = args;
    destruct_eval_bind!(ctx, (string1 string2) = args_other);
    let string1 = string1.inner_ref();
    let string2 = string2.inner_ref();
    match (&*string1, &*string2) {
        (TulispValue::String { value: string1 }, TulispValue::String { value: string2 }) => {
<<<<<<< HEAD
            return Ok(oper(string1, string2).into());
        }
        (_, _) => {
            return Err(Error::new(
                ErrorKind::TypeMismatch,
                "Both arguments need to be strings".to_string(),
            )
            .with_trace(if string1.stringp() {
                arg2.clone()
            } else {
                arg1.clone()
            }))
=======
            Ok(oper(string1, string2).into())
>>>>>>> cf872336
        }
        (_, _) => Err(Error::new(
            ErrorKind::TypeMismatch,
            "Both arguments need to be strings".to_string(),
        )
        .with_trace(if string1.stringp() {
            args.cadr()?
        } else {
            args.car()?
        })),
    }
}

pub(crate) fn add(ctx: &mut TulispContext) {
    ctx.add_special_form("string<", |ctx, args| string_cmp(ctx, args, PartialOrd::lt));
    ctx.add_special_form("string>", |ctx, args| string_cmp(ctx, args, PartialOrd::gt));
    ctx.add_special_form("string=", |ctx, args| string_cmp(ctx, args, PartialEq::eq));
    ctx.add_special_form("string-lessp", |ctx, args| {
        string_cmp(ctx, args, PartialOrd::lt)
    });
    ctx.add_special_form("string-greaterp", |ctx, args| {
        string_cmp(ctx, args, PartialOrd::gt)
    });
    ctx.add_special_form("string-equal", |ctx, args| {
        string_cmp(ctx, args, PartialEq::eq)
    });
}<|MERGE_RESOLUTION|>--- conflicted
+++ resolved
@@ -1,8 +1,4 @@
-<<<<<<< HEAD
-use crate::{destruct_bind, Error, ErrorKind, TulispContext, TulispObject, TulispValue};
-=======
 use crate::{Error, ErrorKind, TulispContext, TulispObject, TulispValue, destruct_eval_bind};
->>>>>>> cf872336
 
 fn string_cmp(
     ctx: &mut TulispContext,
@@ -15,22 +11,7 @@
     let string2 = string2.inner_ref();
     match (&*string1, &*string2) {
         (TulispValue::String { value: string1 }, TulispValue::String { value: string2 }) => {
-<<<<<<< HEAD
-            return Ok(oper(string1, string2).into());
-        }
-        (_, _) => {
-            return Err(Error::new(
-                ErrorKind::TypeMismatch,
-                "Both arguments need to be strings".to_string(),
-            )
-            .with_trace(if string1.stringp() {
-                arg2.clone()
-            } else {
-                arg1.clone()
-            }))
-=======
             Ok(oper(string1, string2).into())
->>>>>>> cf872336
         }
         (_, _) => Err(Error::new(
             ErrorKind::TypeMismatch,
