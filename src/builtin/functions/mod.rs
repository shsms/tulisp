--- conflicted
+++ resolved
@@ -63,10 +63,7 @@
 mod list_elements;
 mod numbers;
 mod sequences;
-<<<<<<< HEAD
-=======
 mod time_operations;
->>>>>>> cf872336
 
 pub(crate) fn add(ctx: &mut TulispContext) {
     comparison_of_strings::add(ctx);
